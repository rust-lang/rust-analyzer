--- conflicted
+++ resolved
@@ -185,6 +185,7 @@
             CompletionItem::new(CompletionKind::Reference, ctx.source_range(), &macro_declaration)
                 .kind(CompletionItemKind::Macro)
                 .set_documentation(docs.clone())
+                .set_deprecated(is_deprecated(ast_node))
                 .detail(detail);
 
         builder = if ctx.use_item_syntax.is_some() {
@@ -192,23 +193,8 @@
         } else {
             let macro_braces_to_insert =
                 self.guess_macro_braces(&name, docs.as_ref().map_or("", |s| s.as_str()));
-<<<<<<< HEAD
-            let macro_declaration = name + "!";
-
-            let builder = CompletionItem::new(
-                CompletionKind::Reference,
-                ctx.source_range(),
-                &macro_declaration,
-            )
-            .kind(CompletionItemKind::Macro)
-            .set_documentation(docs)
-            .set_deprecated(is_deprecated(ast_node))
-            .detail(detail)
-            .insert_snippet(macro_declaration + macro_braces_to_insert);
-=======
             builder.insert_snippet(macro_declaration + macro_braces_to_insert)
         };
->>>>>>> 5451bfb9
 
         self.add(builder);
     }
