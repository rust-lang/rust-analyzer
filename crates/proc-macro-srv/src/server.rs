//! proc-macro server implementation
//!
//! Based on idea from <https://github.com/fedochet/rust-proc-macro-expander>
//! The lib-proc-macro server backend is `TokenStream`-agnostic, such that
//! we could provide any TokenStream implementation.
//! The original idea from fedochet is using proc-macro2 as backend,
//! we use tt instead for better integration with RA.
//!
//! FIXME: No span and source file information is implemented yet

use proc_macro::bridge;

mod token_stream;
pub use token_stream::TokenStream;

pub mod token_id;
pub mod rust_analyzer_span;
mod symbol;
pub use symbol::*;
use tt::Spacing;

<<<<<<< HEAD
use std::{
    iter,
    ops::{Bound, Range},
};

use crate::tt;

type Group = tt::Subtree;
type TokenTree = tt::TokenTree;
#[allow(unused)]
type Punct = tt::Punct;
type Spacing = tt::Spacing;
#[allow(unused)]
type Literal = tt::Literal;
type Span = tt::TokenId;

#[derive(Clone)]
pub struct SourceFile {
    // FIXME stub
}

pub struct FreeFunctions;

pub struct RustAnalyzer {
    // FIXME: store span information here.
    pub(crate) interner: SymbolInternerRef,
    pub call_site: TokenId,
    pub def_site: TokenId,
    pub mixed_site: TokenId,
}

impl server::Types for RustAnalyzer {
    type FreeFunctions = FreeFunctions;
    type TokenStream = TokenStream;
    type SourceFile = SourceFile;
    type Span = Span;
    type Symbol = Symbol;
}

impl server::FreeFunctions for RustAnalyzer {
    fn injected_env_var(&mut self, _var: &str) -> Option<String> {
        None
    }

    fn track_env_var(&mut self, _var: &str, _value: Option<&str>) {
        // FIXME: track env var accesses
        // https://github.com/rust-lang/rust/pull/71858
    }
    fn track_path(&mut self, _path: &str) {}

    fn literal_from_str(
        &mut self,
        s: &str,
    ) -> Result<bridge::Literal<Self::Span, Self::Symbol>, ()> {
        // FIXME: keep track of LitKind and Suffix
        Ok(bridge::Literal {
            kind: bridge::LitKind::Err,
            symbol: Symbol::intern(self.interner, s),
            suffix: None,
            span: self.call_site,
        })
    }

    fn emit_diagnostic(&mut self, _: bridge::Diagnostic<Self::Span>) {
        // FIXME handle diagnostic
    }
}

impl server::TokenStream for RustAnalyzer {
    fn is_empty(&mut self, stream: &Self::TokenStream) -> bool {
        stream.is_empty()
    }
    fn from_str(&mut self, src: &str) -> Self::TokenStream {
        Self::TokenStream::from_str(src, self.call_site).expect("cannot parse string")
    }
    fn to_string(&mut self, stream: &Self::TokenStream) -> String {
        stream.to_string()
    }
    fn from_token_tree(
        &mut self,
        tree: bridge::TokenTree<Self::TokenStream, Self::Span, Self::Symbol>,
    ) -> Self::TokenStream {
        match tree {
            bridge::TokenTree::Group(group) => {
                let group = Group {
                    delimiter: delim_to_internal(group.delimiter, group.span),
                    token_trees: match group.stream {
                        Some(stream) => stream.into_iter().collect(),
                        None => Vec::new(),
                    },
                };
                let tree = TokenTree::from(group);
                Self::TokenStream::from_iter(iter::once(tree))
            }

            bridge::TokenTree::Ident(ident) => {
                let text = ident.sym.text(self.interner);
                let text =
                    if ident.is_raw { ::tt::SmolStr::from_iter(["r#", &text]) } else { text };
                let ident: tt::Ident = tt::Ident { text, span: ident.span };
                let leaf = tt::Leaf::from(ident);
                let tree = TokenTree::from(leaf);
                Self::TokenStream::from_iter(iter::once(tree))
            }

            bridge::TokenTree::Literal(literal) => {
                let literal = LiteralFormatter(literal);
                let text = literal.with_stringify_parts(self.interner, |parts| {
                    ::tt::SmolStr::from_iter(parts.iter().copied())
                });

                let literal = tt::Literal { text, span: literal.0.span };
                let leaf = tt::Leaf::from(literal);
                let tree = TokenTree::from(leaf);
                Self::TokenStream::from_iter(iter::once(tree))
            }

            bridge::TokenTree::Punct(p) => {
                let punct = tt::Punct {
                    char: p.ch as char,
                    spacing: if p.joint { Spacing::Joint } else { Spacing::Alone },
                    span: p.span,
                };
                let leaf = tt::Leaf::from(punct);
                let tree = TokenTree::from(leaf);
                Self::TokenStream::from_iter(iter::once(tree))
            }
        }
    }

    fn expand_expr(&mut self, self_: &Self::TokenStream) -> Result<Self::TokenStream, ()> {
        Ok(self_.clone())
    }

    fn concat_trees(
        &mut self,
        base: Option<Self::TokenStream>,
        trees: Vec<bridge::TokenTree<Self::TokenStream, Self::Span, Self::Symbol>>,
    ) -> Self::TokenStream {
        let mut builder = TokenStreamBuilder::new();
        if let Some(base) = base {
            builder.push(base);
        }
        for tree in trees {
            builder.push(self.from_token_tree(tree));
        }
        builder.build()
    }

    fn concat_streams(
        &mut self,
        base: Option<Self::TokenStream>,
        streams: Vec<Self::TokenStream>,
    ) -> Self::TokenStream {
        let mut builder = TokenStreamBuilder::new();
        if let Some(base) = base {
            builder.push(base);
        }
        for stream in streams {
            builder.push(stream);
        }
        builder.build()
    }

    fn into_trees(
        &mut self,
        stream: Self::TokenStream,
    ) -> Vec<bridge::TokenTree<Self::TokenStream, Self::Span, Self::Symbol>> {
        stream
            .into_iter()
            .map(|tree| match tree {
                tt::TokenTree::Leaf(tt::Leaf::Ident(ident)) => {
                    bridge::TokenTree::Ident(bridge::Ident {
                        sym: Symbol::intern(self.interner, ident.text.trim_start_matches("r#")),
                        is_raw: ident.text.starts_with("r#"),
                        span: ident.span,
                    })
                }
                tt::TokenTree::Leaf(tt::Leaf::Literal(lit)) => {
                    bridge::TokenTree::Literal(bridge::Literal {
                        // FIXME: handle literal kinds
                        kind: bridge::LitKind::Err,
                        symbol: Symbol::intern(self.interner, &lit.text),
                        // FIXME: handle suffixes
                        suffix: None,
                        span: lit.span,
                    })
                }
                tt::TokenTree::Leaf(tt::Leaf::Punct(punct)) => {
                    bridge::TokenTree::Punct(bridge::Punct {
                        ch: punct.char as u8,
                        joint: punct.spacing == Spacing::Joint,
                        span: punct.span,
                    })
                }
                tt::TokenTree::Subtree(subtree) => bridge::TokenTree::Group(bridge::Group {
                    delimiter: delim_to_external(subtree.delimiter),
                    stream: if subtree.token_trees.is_empty() {
                        None
                    } else {
                        Some(subtree.token_trees.into_iter().collect())
                    },
                    span: bridge::DelimSpan::from_single(subtree.delimiter.open),
                }),
            })
            .collect()
    }
}

fn delim_to_internal(d: proc_macro::Delimiter, span: bridge::DelimSpan<Span>) -> tt::Delimiter {
=======
fn delim_to_internal<S>(d: proc_macro::Delimiter, span: bridge::DelimSpan<S>) -> tt::Delimiter<S> {
>>>>>>> 426d2842
    let kind = match d {
        proc_macro::Delimiter::Parenthesis => tt::DelimiterKind::Parenthesis,
        proc_macro::Delimiter::Brace => tt::DelimiterKind::Brace,
        proc_macro::Delimiter::Bracket => tt::DelimiterKind::Bracket,
        proc_macro::Delimiter::None => tt::DelimiterKind::Invisible,
    };
    tt::Delimiter { open: span.open, close: span.close, kind }
}

fn delim_to_external<S>(d: tt::Delimiter<S>) -> proc_macro::Delimiter {
    match d.kind {
        tt::DelimiterKind::Parenthesis => proc_macro::Delimiter::Parenthesis,
        tt::DelimiterKind::Brace => proc_macro::Delimiter::Brace,
        tt::DelimiterKind::Bracket => proc_macro::Delimiter::Bracket,
        tt::DelimiterKind::Invisible => proc_macro::Delimiter::None,
    }
}

#[allow(unused)]
fn spacing_to_internal(spacing: proc_macro::Spacing) -> Spacing {
    match spacing {
        proc_macro::Spacing::Alone => Spacing::Alone,
        proc_macro::Spacing::Joint => Spacing::Joint,
    }
}

#[allow(unused)]
fn spacing_to_external(spacing: Spacing) -> proc_macro::Spacing {
    match spacing {
        Spacing::Alone => proc_macro::Spacing::Alone,
        Spacing::Joint => proc_macro::Spacing::Joint,
    }
}

struct LiteralFormatter<S>(bridge::Literal<S, Symbol>);

impl<S> LiteralFormatter<S> {
    /// Invokes the callback with a `&[&str]` consisting of each part of the
    /// literal's representation. This is done to allow the `ToString` and
    /// `Display` implementations to borrow references to symbol values, and
    /// both be optimized to reduce overhead.
    fn with_stringify_parts<R>(
        &self,
        interner: SymbolInternerRef,
        f: impl FnOnce(&[&str]) -> R,
    ) -> R {
        /// Returns a string containing exactly `num` '#' characters.
        /// Uses a 256-character source string literal which is always safe to
        /// index with a `u8` index.
        fn get_hashes_str(num: u8) -> &'static str {
            const HASHES: &str = "\
                        ################################################################\
                        ################################################################\
                        ################################################################\
                        ################################################################\
                        ";
            const _: () = assert!(HASHES.len() == 256);
            &HASHES[..num as usize]
        }

        self.with_symbol_and_suffix(interner, |symbol, suffix| match self.0.kind {
            bridge::LitKind::Byte => f(&["b'", symbol, "'", suffix]),
            bridge::LitKind::Char => f(&["'", symbol, "'", suffix]),
            bridge::LitKind::Str => f(&["\"", symbol, "\"", suffix]),
            bridge::LitKind::StrRaw(n) => {
                let hashes = get_hashes_str(n);
                f(&["r", hashes, "\"", symbol, "\"", hashes, suffix])
            }
            bridge::LitKind::ByteStr => f(&["b\"", symbol, "\"", suffix]),
            bridge::LitKind::ByteStrRaw(n) => {
                let hashes = get_hashes_str(n);
                f(&["br", hashes, "\"", symbol, "\"", hashes, suffix])
            }
            _ => f(&[symbol, suffix]),
        })
    }

    fn with_symbol_and_suffix<R>(
        &self,
        interner: SymbolInternerRef,
        f: impl FnOnce(&str, &str) -> R,
    ) -> R {
        let symbol = self.0.symbol.text(interner);
        let suffix = self.0.suffix.map(|s| s.text(interner)).unwrap_or_default();
        f(symbol.as_str(), suffix.as_str())
    }
}<|MERGE_RESOLUTION|>--- conflicted
+++ resolved
@@ -19,220 +19,7 @@
 pub use symbol::*;
 use tt::Spacing;
 
-<<<<<<< HEAD
-use std::{
-    iter,
-    ops::{Bound, Range},
-};
-
-use crate::tt;
-
-type Group = tt::Subtree;
-type TokenTree = tt::TokenTree;
-#[allow(unused)]
-type Punct = tt::Punct;
-type Spacing = tt::Spacing;
-#[allow(unused)]
-type Literal = tt::Literal;
-type Span = tt::TokenId;
-
-#[derive(Clone)]
-pub struct SourceFile {
-    // FIXME stub
-}
-
-pub struct FreeFunctions;
-
-pub struct RustAnalyzer {
-    // FIXME: store span information here.
-    pub(crate) interner: SymbolInternerRef,
-    pub call_site: TokenId,
-    pub def_site: TokenId,
-    pub mixed_site: TokenId,
-}
-
-impl server::Types for RustAnalyzer {
-    type FreeFunctions = FreeFunctions;
-    type TokenStream = TokenStream;
-    type SourceFile = SourceFile;
-    type Span = Span;
-    type Symbol = Symbol;
-}
-
-impl server::FreeFunctions for RustAnalyzer {
-    fn injected_env_var(&mut self, _var: &str) -> Option<String> {
-        None
-    }
-
-    fn track_env_var(&mut self, _var: &str, _value: Option<&str>) {
-        // FIXME: track env var accesses
-        // https://github.com/rust-lang/rust/pull/71858
-    }
-    fn track_path(&mut self, _path: &str) {}
-
-    fn literal_from_str(
-        &mut self,
-        s: &str,
-    ) -> Result<bridge::Literal<Self::Span, Self::Symbol>, ()> {
-        // FIXME: keep track of LitKind and Suffix
-        Ok(bridge::Literal {
-            kind: bridge::LitKind::Err,
-            symbol: Symbol::intern(self.interner, s),
-            suffix: None,
-            span: self.call_site,
-        })
-    }
-
-    fn emit_diagnostic(&mut self, _: bridge::Diagnostic<Self::Span>) {
-        // FIXME handle diagnostic
-    }
-}
-
-impl server::TokenStream for RustAnalyzer {
-    fn is_empty(&mut self, stream: &Self::TokenStream) -> bool {
-        stream.is_empty()
-    }
-    fn from_str(&mut self, src: &str) -> Self::TokenStream {
-        Self::TokenStream::from_str(src, self.call_site).expect("cannot parse string")
-    }
-    fn to_string(&mut self, stream: &Self::TokenStream) -> String {
-        stream.to_string()
-    }
-    fn from_token_tree(
-        &mut self,
-        tree: bridge::TokenTree<Self::TokenStream, Self::Span, Self::Symbol>,
-    ) -> Self::TokenStream {
-        match tree {
-            bridge::TokenTree::Group(group) => {
-                let group = Group {
-                    delimiter: delim_to_internal(group.delimiter, group.span),
-                    token_trees: match group.stream {
-                        Some(stream) => stream.into_iter().collect(),
-                        None => Vec::new(),
-                    },
-                };
-                let tree = TokenTree::from(group);
-                Self::TokenStream::from_iter(iter::once(tree))
-            }
-
-            bridge::TokenTree::Ident(ident) => {
-                let text = ident.sym.text(self.interner);
-                let text =
-                    if ident.is_raw { ::tt::SmolStr::from_iter(["r#", &text]) } else { text };
-                let ident: tt::Ident = tt::Ident { text, span: ident.span };
-                let leaf = tt::Leaf::from(ident);
-                let tree = TokenTree::from(leaf);
-                Self::TokenStream::from_iter(iter::once(tree))
-            }
-
-            bridge::TokenTree::Literal(literal) => {
-                let literal = LiteralFormatter(literal);
-                let text = literal.with_stringify_parts(self.interner, |parts| {
-                    ::tt::SmolStr::from_iter(parts.iter().copied())
-                });
-
-                let literal = tt::Literal { text, span: literal.0.span };
-                let leaf = tt::Leaf::from(literal);
-                let tree = TokenTree::from(leaf);
-                Self::TokenStream::from_iter(iter::once(tree))
-            }
-
-            bridge::TokenTree::Punct(p) => {
-                let punct = tt::Punct {
-                    char: p.ch as char,
-                    spacing: if p.joint { Spacing::Joint } else { Spacing::Alone },
-                    span: p.span,
-                };
-                let leaf = tt::Leaf::from(punct);
-                let tree = TokenTree::from(leaf);
-                Self::TokenStream::from_iter(iter::once(tree))
-            }
-        }
-    }
-
-    fn expand_expr(&mut self, self_: &Self::TokenStream) -> Result<Self::TokenStream, ()> {
-        Ok(self_.clone())
-    }
-
-    fn concat_trees(
-        &mut self,
-        base: Option<Self::TokenStream>,
-        trees: Vec<bridge::TokenTree<Self::TokenStream, Self::Span, Self::Symbol>>,
-    ) -> Self::TokenStream {
-        let mut builder = TokenStreamBuilder::new();
-        if let Some(base) = base {
-            builder.push(base);
-        }
-        for tree in trees {
-            builder.push(self.from_token_tree(tree));
-        }
-        builder.build()
-    }
-
-    fn concat_streams(
-        &mut self,
-        base: Option<Self::TokenStream>,
-        streams: Vec<Self::TokenStream>,
-    ) -> Self::TokenStream {
-        let mut builder = TokenStreamBuilder::new();
-        if let Some(base) = base {
-            builder.push(base);
-        }
-        for stream in streams {
-            builder.push(stream);
-        }
-        builder.build()
-    }
-
-    fn into_trees(
-        &mut self,
-        stream: Self::TokenStream,
-    ) -> Vec<bridge::TokenTree<Self::TokenStream, Self::Span, Self::Symbol>> {
-        stream
-            .into_iter()
-            .map(|tree| match tree {
-                tt::TokenTree::Leaf(tt::Leaf::Ident(ident)) => {
-                    bridge::TokenTree::Ident(bridge::Ident {
-                        sym: Symbol::intern(self.interner, ident.text.trim_start_matches("r#")),
-                        is_raw: ident.text.starts_with("r#"),
-                        span: ident.span,
-                    })
-                }
-                tt::TokenTree::Leaf(tt::Leaf::Literal(lit)) => {
-                    bridge::TokenTree::Literal(bridge::Literal {
-                        // FIXME: handle literal kinds
-                        kind: bridge::LitKind::Err,
-                        symbol: Symbol::intern(self.interner, &lit.text),
-                        // FIXME: handle suffixes
-                        suffix: None,
-                        span: lit.span,
-                    })
-                }
-                tt::TokenTree::Leaf(tt::Leaf::Punct(punct)) => {
-                    bridge::TokenTree::Punct(bridge::Punct {
-                        ch: punct.char as u8,
-                        joint: punct.spacing == Spacing::Joint,
-                        span: punct.span,
-                    })
-                }
-                tt::TokenTree::Subtree(subtree) => bridge::TokenTree::Group(bridge::Group {
-                    delimiter: delim_to_external(subtree.delimiter),
-                    stream: if subtree.token_trees.is_empty() {
-                        None
-                    } else {
-                        Some(subtree.token_trees.into_iter().collect())
-                    },
-                    span: bridge::DelimSpan::from_single(subtree.delimiter.open),
-                }),
-            })
-            .collect()
-    }
-}
-
-fn delim_to_internal(d: proc_macro::Delimiter, span: bridge::DelimSpan<Span>) -> tt::Delimiter {
-=======
 fn delim_to_internal<S>(d: proc_macro::Delimiter, span: bridge::DelimSpan<S>) -> tt::Delimiter<S> {
->>>>>>> 426d2842
     let kind = match d {
         proc_macro::Delimiter::Parenthesis => tt::DelimiterKind::Parenthesis,
         proc_macro::Delimiter::Brace => tt::DelimiterKind::Brace,
