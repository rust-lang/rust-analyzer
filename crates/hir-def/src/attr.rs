--- conflicted
+++ resolved
@@ -431,11 +431,7 @@
                         .item_tree(db)
                         .raw_attrs(AttrOwner::ModItem(definition_tree_id.value.into()))
                         .clone(),
-<<<<<<< HEAD
-                    ModuleOrigin::BlockExpr { id, block } => {
-=======
                     ModuleOrigin::BlockExpr { id, .. } => {
->>>>>>> 2fbe69d1
                         let tree = db.block_item_tree_query(id);
                         tree.raw_attrs(AttrOwner::TopLevel).clone()
                     }
